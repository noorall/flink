--- conflicted
+++ resolved
@@ -385,11 +385,8 @@
 
 		TPCHQuery9 tpch9 = new TPCHQuery9();
 		Plan plan = tpch9.getPlan(
-<<<<<<< HEAD
-				config.getString("TPCHQuery9Test#NoSubtasks", "1"), 
-=======
+
 				config.getString("TPCHQuery9ITCase#NoSubtasks", "1"),
->>>>>>> 12d428ef
 				getFilesystemProvider().getURIPrefix()+partInputPath,
 				getFilesystemProvider().getURIPrefix()+partSuppInputPath,
 				getFilesystemProvider().getURIPrefix()+ordersInputPath,
@@ -432,12 +429,8 @@
 		LinkedList<Configuration> tConfigs = new LinkedList<Configuration>();
 
 		Configuration config = new Configuration();
-<<<<<<< HEAD
-		/* XXX: Increase parallelism to 4 when nephele doesn't eventually hang on this task. */ 
-		config.setInteger("TPCHQuery9Test#NoSubtasks", 1);
-=======
+
 		config.setInteger("TPCHQuery9ITCase#NoSubtasks", 4);
->>>>>>> 12d428ef
 		tConfigs.add(config);
 
 		return toParameterList(tConfigs);
